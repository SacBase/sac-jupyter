from queue import Queue
from threading import Thread
from enum import Enum

from ipykernel.kernelbase import Kernel

import IPython
import re
import subprocess
import tempfile
import shutil
from ctypes.util import find_library
import os
import os.path as path
import json
import shlex
import sys

# Used for plotting magics
try: from matplotlib import pyplot as plt
except: pass
import importlib.util
from io import BytesIO
import urllib, base64

import ctypes

def rm_nonempty_dir (d):
    for root, dirs, files in os.walk (d, topdown=False):
        for name in files:
            os.remove (os.path.join(root, name))
        for name in dirs:
            os.rmdir (os.path.join(root, name))
    os.rmdir (d)


class RealTimeSubprocess(subprocess.Popen):
    """
    A subprocess that allows to read its stdout and stderr in real time
    """

    def __init__(self, cmd, write_to_stdout, write_to_stderr, directory):
        """
        :param cmd: the command to execute
        :param write_to_stdout: a callable that will be called with chunks of data from stdout
        :param write_to_stderr: a callable that will be called with chunks of data from stderr
        """
        self._write_to_stdout = write_to_stdout
        self._write_to_stderr = write_to_stderr

        super().__init__(cmd, stdout=subprocess.PIPE, stderr=subprocess.PIPE, bufsize=0, cwd=directory)

        self._stdout_queue = Queue()
        self._stdout_thread = Thread(target=RealTimeSubprocess._enqueue_output, args=(self.stdout, self._stdout_queue))
        self._stdout_thread.daemon = True
        self._stdout_thread.start()

        self._stderr_queue = Queue()
        self._stderr_thread = Thread(target=RealTimeSubprocess._enqueue_output, args=(self.stderr, self._stderr_queue))
        self._stderr_thread.daemon = True
        self._stderr_thread.start()

    @staticmethod
    def _enqueue_output(stream, queue):
        """
        Add chunks of data from a stream to a queue until the stream is empty.
        """
        for line in iter(lambda: stream.read(4096), b''):
            queue.put(line)
        stream.close()

    def wait_for_threads(self):
        self._stdout_thread.join()
        self._stderr_thread.join()

    def write_contents(self):
        """
        Write the available content from stdin and stderr where specified when the instance was created
        :return:
        """

        def read_all_from_queue(queue):
            res = b''
            size = queue.qsize()
            while size != 0:
                res += queue.get_nowait()
                size -= 1
            return res

        stdout_contents = read_all_from_queue(self._stdout_queue)
        if stdout_contents:
            self._write_to_stdout(stdout_contents)
        stderr_contents = read_all_from_queue(self._stderr_queue)
        if stderr_contents:
            self._write_to_stderr(stderr_contents)


################################################################################
#
#
# For every 'type' of input, we define its very own Action class.
# If you want to add a new one, define a new subclass of Action,
# provide the methods explained below, and add an instance of this
# Action into the field "actions" in SacKernel!
#
# Any action needs to provide the following methods:
#    check_input(self, code)
#    process_input(self, code)
#    revert_input(self, code)
#
# check_input finds out whether the given action is applicable
# and it returns a record {'found', 'code'}, indicating
# if the action has been found, and providing the input for 
# processing the action.
#
# process_input performs the action. It returns a record
# { 'failed', 'stdout', 'stderr' }; finally,
#
# revert_input resets the internal state tp the one before 
# processsing the input. It does not return anything.
# 
# We try to keep as much state as possible local to the actions.
# Everything that *needs* to be shared between actions, lives
# in the SaCKernel class, a pointer to which is stored in all
# Action instances.
# All actions that pertain to the actual Sac code need to be
# subclasses of the abstract action Sac!
#
class Action:
    def __init__(self, kernel):
        self.kernel = kernel

    def check_input(self, code):
        return {'found': False, 'code': code}

    def process_input(self, code):
        return {'failed': False, 'stdout':"", 'stderr':""}

    def revert_input (self, code):
        pass

    def check_magic (self, magic, code):
        if code.startswith (magic):
            return {'found': True, 'code': code[len (magic):]}
        else:
            return {'found': False, 'code': code}



#
# %help
#
class Help(Action):
    def check_input(self, code):
        return self.check_magic ('%help', code)

    def process_input(self, code):
        return {'failed':False, 'stdout':"""\
Currently the following commands are available:
    %print      -- print the current program including
                   imports, functions and statements in the main.
    %flags      -- print flags that are used when running sac2c.
    %setflags <flags>
                -- reset sac2c falgs to <flags>
""", 'stderr':""}



#
# %print
#
class Print(Action):
    def check_input(self, code):
        return self.check_magic ('%print', code)

    def process_input(self, code):
        return {'failed':False,
                'stdout': self.kernel.mk_sacprg ("    /* StdIO::print ( your expression here ); */\n"),
                'stderr': ""}



#
# %flags
#
class Flags(Action):
    def check_input(self, code):
        return self.check_magic ('%flags', code)

    def process_input(self, code):
        return {'failed':False, 'stdout':' '.join (self.kernel.sac2c_flags),
                'stderr':""}




#
# %setflags  
#
class Setflags(Action):
    def check_input(self, code):
        return self.check_magic ('%setflags', code)

    def process_input(self, code):
        self.kernel.sac2c_flags = shlex.split (code.splitlines ())
        return {'failed':False, 'stdout':"", 'stderr':""}




#
# sac - this is a super class for all sac-related action classes
#
class Sac(Action):
    def check_input(self, code):
        if (self.kernel.sac_check == None):
            self.kernel.sac_check = self.kernel.run_sac2c_parser (code)

        if (self.kernel.sac_check['status'] == 'fail'):
            return {'found': False, 'code': ""}
        else:
            return {'found': self.check_sac_action (code), 'code': code}

    def update_state (self, code):
        pass

    def revert_state (self, code):
        pass

    def mk_sac_prg ():
        return ""

    def process_input(self, code):
        self.update_state (code)
        prg = self.kernel.mk_sacprg ("")
        res = self.kernel.create_binary (prg)
        if (not (res['failed'])):
            res = self.kernel.run_binary ()
        return res

    def revert_input (self, code):
        self.revert_state (code)

#
# Sac - expression
#
class SacExpr(Sac):
    def __init__(self, kernel):
        super().__init__ (kernel)
        self.expr = None

    def check_sac_action (self, code):
        return (self.kernel.sac_check['ret'] == 1)

    def update_state (self, code):
        self.expr = code

    def revert_state (self, code):
        self.expr = None

    def mk_sacprg (self, goal):
        if (self.expr == None):
            return goal
        else:
            return "\n    StdIO::print ({});\n".format (self.expr)
        
    

#
# Sac - statement
#
class SacStmt(Sac):
    def __init__(self, kernel):
        super().__init__ (kernel)
        self.stmts = []

    def check_sac_action (self, code):
        return (self.kernel.sac_check['ret'] == 2)

    def update_state (self, code):
        self.stmts.append ("    "+code.replace ("\n", "\n    ")+"\n")

    def revert_state (self, code):
        self.stmts.pop ()

    def mk_sacprg (self, goal):
        return "\nint main () {\n" + "".join (self.stmts)


#
# Sac - function
#
class SacFun(Sac):
    def __init__(self, kernel):
        super().__init__ (kernel)
        self.funs = dict ()
        self.old_def = None

    def check_sac_action (self, code):
        return (self.kernel.sac_check['ret'] == 3)

    def update_state(self, code):
        self.old_def = elf.funs[self.kernel.sac_check['symbol']]
        self.funs[self.kernel.sac_check['symbol']] = code

    def revert_state (self, code):
        self.funs[self.kernel.sac_check['symbol']] = self.old_def

    def mk_sacprg (self, goal):
        return "\n// functions\n" + "".join (self.funs.values ()) +"\n"


#
# Sac - typedef
#
class SacType(Sac):
    def __init__(self, kernel):
        super().__init__ (kernel)
        self.typedefs = dict ()
        self.old_def = None

    def check_sac_action (self, code):
        return (self.kernel.sac_check['ret'] == 4)

    def update_state(self, code):
        self.old_def = self.typedefs[self.kernel.sac_check['symbol']]
        self.typedefs[self.kernel.sac_check['symbol']] = code

    def revert_state (self, code):
        self.typedefs[self.kernel.sac_check['symbol']] = self.old_def

    def mk_sacprg (self, goal):
        return "\n// typedefs\n" + "".join (self.typedefs.values ()) +"\n"



#
# Sac - import
#
class SacImport(Sac):
    def __init__(self, kernel):
        super().__init__ (kernel)
        self.imports = dict ()
        self.old_def = None

    def check_sac_action (self, code):
        return (self.kernel.sac_check['ret'] == 5)

    def update_state(self, code):
        self.old_def = self.imports[self.kernel.sac_check['symbol']]
        self.imports[self.kernel.sac_check['symbol']] = code

    def revert_state (self, code):
        self.imports[self.kernel.sac_check['symbol']] = self.old_def

    def mk_sacprg (self, goal):
        return "\n// imports\n" + "".join (self.imports.values ()) +"\n"



#
# Sac - use
#
class SacUse(Sac):
    def __init__(self, kernel):
        super().__init__ (kernel)
        self.uses = dict ()
        self.uses["Array"] = "use Array: all;"
        self.old_def = None

    def check_sac_action (self, code):
        return (self.kernel.sac_check['ret'] == 6)

    def update_state(self, code):
        self.old_def = self.uses[self.kernel.sac_check['symbol']]
        self.uses[self.kernel.sac_check['symbol']] = code

    def revert_state (self, code):
        self.uses[self.kernel.sac_check['symbol']] = self.old_def

    def mk_sacprg (self, goal):
        return "\n// uses\n" + "".join (self.uses.values ()) +"\n"


        


#
# Here, the actual kernel implementation starts
#

class SacKernel(Kernel):
    implementation = 'jupyter_sac_kernel'
    implementation_version = '0.3'
    language = 'sac'
    language_version = '1.3.3'
    language_info = {'name': 'sac',
                     'mimetype': 'text/plain',
                     'file_extension': '.sac'}
    banner = "SaC kernel.\n" \
             "Uses sac2c, to incrementaly compile the notebook.\n"
    def __init__(self, *args, **kwargs):
        super(SacKernel, self).__init__(*args, **kwargs)
        self.actions = [Help (self), Print (self), Flags (self), Setflags (self),
                        SacUse (self), SacImport (self), SacType (self),
                        SacFun (self), SacStmt (self), SacExpr (self)]
        self.files = []
        self.stdout = ""
        self.stderr = ""
        self.binary = None
        self.sac_check = None
        # Make sure to do checks on array bounds as well
        self.sac2c_flags =  ['-v0', '-O0', '-noprelude', '-noinl', '-specmode', 'akd', '-check', 'tc']

        # get sac2c_p binary
        os.environ["PATH"] += "/usr/local/bin"
        self.sac2c_bin = shutil.which ('sac2c')
        if not self.sac2c_bin:
            raise RuntimeError ("Unable to find sac2c binary!")

        # find global lib directory (different depending on sac2c version)
        sac_path_proc = subprocess.run ([self.sac2c_bin, "-plibsac2c"], capture_output=True, text=True)
        sac_lib_path = sac_lib_path = sac_path_proc.stdout.strip(" \n")
        if "LD_LIBRARY_PATH" in os.environ:
            os.environ["LD_LIBRARY_PATH"] += sac_lib_path
        else:
            os.environ["LD_LIBRARY_PATH"] = sac_lib_path
        if "DYLD_LIBRARY_PATH" in os.environ:
            os.environ["DYLD_LIBRARY_PATH"] += sac_lib_path
        else:
            os.environ["DYLD_LIBRARY_PATH"] = sac_lib_path
        sac2c_so_name = find_library ('sac2c_p')
        if not sac2c_so_name:
            sac2c_so_name = find_library ('sac2c_p')
            if not sac2c_so_name:
                raise RuntimeError ("Unable to load sac2c shared library!")
        self.sac2c_so = path.join (sac_lib_path, sac2c_so_name)

        # get shared object
        self.sac2c_so_handle = ctypes.CDLL (self.sac2c_so, mode=(1|ctypes.RTLD_GLOBAL))

        # init sac2c jupyter interface
        self.sac2c_so_handle.jupyter_init ()
        self.sac2c_so_handle.CTFinitialize ()
        self.sac2c_so_handle.jupyter_parse_from_string.restype = ctypes.c_void_p
        self.sac2c_so_handle.jupyter_free.argtypes = ctypes.c_void_p,
        self.sac2c_so_handle.jupyter_free.res_rtype = ctypes.c_void_p

        # Creatae the directory where all the compilation/execution will be happening.
        self.tmpdir = tempfile.mkdtemp (prefix="jup-sac")

    def cleanup_files(self):
        """Remove all the temporary files created by the kernel"""
        for file in self.files:
            os.remove(file)

        # Remove the directory
        rm_nonempty_dir (self.tmpdir)

        # Call some cleanup functions in sac2c library.
        self.sac2c_so_handle.jupyter_finalize ()

    def run_sac2c_parser (self, prog):
        s = ctypes.c_char_p (prog.encode ('utf-8'))
        ret_ptr = self.sac2c_so_handle.jupyter_parse_from_string (s, -1) #len (self.imports))
        ret_s = ctypes.cast (ret_ptr, ctypes.c_char_p).value
        self.sac2c_so_handle.jupyter_free (ret_ptr)
        j = {"status": "fail", "stderr": "cannot parse json: {}".format (ret_s)}
        try:
            j = json.loads (ret_s)
        except:
            pass
        return j

    def new_temp_file(self, **kwargs):
        """Create a new temp file to be deleted when the kernel shuts down"""
        # We don't want the file to be deleted when closed, but only when the kernel stops
        kwargs['delete'] = False
        kwargs['mode'] = 'w'
        kwargs['dir'] = self.tmpdir
        file = tempfile.NamedTemporaryFile(**kwargs)
        self.files.append(file.name)
        return file

    def _write_to_stdout(self, contents):
        self.send_response(self.iopub_socket, 'stream', {'name': 'stdout', 'text': contents})

    def _write_to_stderr(self, contents):
        self.send_response(self.iopub_socket, 'stream', {'name': 'stderr', 'text': contents})

    def append_stdout (self, txt):
        self.stdout += txt

    def append_stderr (self, txt):
        self.stderr += txt

    def create_jupyter_subprocess(self, cmd):
        self.stdout = ""
        self.stderr = ""
        return RealTimeSubprocess(cmd,
                                  lambda contents: self.append_stdout (contents.decode()),
                                  lambda contents: self.append_stderr (contents.decode()),
                                  self.tmpdir)

    def mk_sacprg (self, goal):
        prg = ""
        for action in self.actions:
            if (issubclass (type(action), Sac)):
                prg += action.mk_sacprg (goal)
        prg += "    return 0;\n}"
        return prg;

    def compile_with_sac2c(self, source_filename, binary_filename, extra_flags=[]):
        # Flags are of type list of strings.
        sac2cflags = self.sac2c_flags + extra_flags
        args = [self.sac2c_bin] + ['-o', binary_filename] + sac2cflags + [source_filename]
        return self.create_jupyter_subprocess(args)

<<<<<<< HEAD
    def export(self):
        return "[SaC kernel] Not yet implemented"

    #     return magics and a variable signaling %plot [...] was read
    def check_magics (self, code):
        if len (code) < 1:
            return 0, False
        l = code.strip()
        if l == '%print':
            return self.mk_sacprg ("/* your expression  */", 1), False
        elif l == '%export':
            return self.export(), False
        elif l.startswith('%plot'):
            return self.plot_exp(code), True 
        elif l == '%flags':
            return ' '.join (self.sac2c_flags), False
        elif l.startswith ('%setflags'):
            nl = shlex.split (l[len ('%setflags'):])
            self.sac2c_flags = nl
            return "setting flags to: {}".format (nl), False
        elif l == '%help':
            return """
Currently the following commands are available:
    %plot (<sac variables>) {<expression>}  -- plot given python matplotlib code.
    %print                                  -- print the current program including
                                               imports, functions and statements in the main.
    %flags                                  -- print flags that are used when running sac2c.
    %setflags <flags>                       -- reset sac2c flags to <flags>
""", False
        else:
            return None, False
    
    def mk_sacprg (self, txt, r):

        stmts = "\n".join (self.stmts)

        funs = "\n\n".join (self.funs.values ())

        uses = "\n".join (self.uses.values ())

        imports = "\n".join (self.imports.values ())

        typedefs = "\n".join (self.typedefs.values ())

        if r == 1: # expr
            stmts += "\n    StdIO::print ({});\n".format (txt)

        elif r == 2: # stmt
            stmts += txt

        elif r == 3: # fundef
            funs += txt

        elif r == 4: # typedef
            typedefs += txt

        elif r == 5: # import
            imports += txt

        else: # use
            uses += txt


        prg = """\
// use
{}

// import
{}

// typedef
{}
=======
    def create_binary (self, prg):
        with self.new_temp_file(suffix='.sac') as source_file:
            source_file.write(prg)
            source_file.flush()
            with self.new_temp_file(suffix='.exe') as binary_file:
                p = self.compile_with_sac2c (source_file.name, binary_file.name)
                while p.poll() is None:
                    p.write_contents()
                p.write_contents()
                if (p.returncode != 0):  # Compilation failed
                    return {'failed': True, 'stdout': self.stdout,
                            'stderr': self.stderr + 
                                      "[SaC kernel] sac2c exited with code {}, the executable will not be executed".format(
                                        p.returncode)}
                else:
                    self.binary = binary_file.name
                    return {'failed':False, 'stdout': self.stdout, 'stderr': self.stderr }

    def run_binary (self):
        p = self.create_jupyter_subprocess([self.binary])
        while p.poll() is None:
            p.write_contents()
>>>>>>> abd31d77

        p.wait_for_threads()
        p.write_contents()

        if (p.returncode != 0):  # Compilation failed
            return {'failed': True, 'stdout': self.stdout,
                    'stderr': self.stderr +
                              "[SaC kernel] Executable exited with code {}".format(
                                p.returncode)}
        else:
            return {'failed':False, 'stdout': self.stdout, 'stderr': self.stderr }

    def run_sacexp(self, code, r):
        with self.new_temp_file(suffix='.sac') as source_file:
            source_file.write(self.mk_sacprg (code, r["ret"]))
            source_file.flush()
            with self.new_temp_file(suffix='.exe') as binary_file:
                p = self.compile_with_sac2c(source_file.name, binary_file.name)
                while p.poll() is None:
                    p.write_contents()
                p.write_contents()
                if p.returncode != 0:  # Compilation failed
                    self._write_to_stderr(
                            "[SaC kernel] sac2c exited with code {}, the executable will not be executed".format(
                                    p.returncode))
                    return {'status': 'error', 'execution_count': self.execution_count, 'payload': [],
                            'user_expressions': {}}
        p = self.create_jupyter_subprocess([binary_file.name]) # + magics['args'])
        while p.poll() is None:
            p.write_contents()
        p.wait_for_threads()
        p.write_contents()
        if p.returncode != 0:
            self._write_to_stderr("[SaC kernel] Executable exited with code {}".format(p.returncode))
            return {'status': 'error', 'execution_count': self.execution_count, 'payload': [],
                            'user_expressions': {}}
        else:
            if r["ret"] == 2: # stmts
                self.stmts.append ("    "+code.replace ("\n", "\n    ")+"\n")
            elif r["ret"] == 3: # funs
                self.funs[r["symbol"]] = code
            elif r["ret"] == 4: # typedef
                self.typedefs[r["symbol"]] = code
            elif r["ret"] == 5: # import
                self.imports[r["symbol"]] = code
            elif r["ret"] == 6: # use
                self.uses[r["symbol"]] = code

    def get_sacprog_type(self, code):
        r = self.check_sacprog_type (code)
        if r["status"] != "ok": # == -1:
            self._write_to_stderr(
                    "[SaC kernel] This is not an expression/statements/function or use/import/typedef\n"
                    + r["stderr"])
            return {'status': 'error', 'execution_count': self.execution_count, 'payload': [],
                    'user_expressions': {}}
        return r

    def do_execute(self, code, silent, store_history=True,
                   user_expressions=None, allow_stdin=False):
        if not silent:
<<<<<<< HEAD
            m, plot = self.check_magics (code)
            if m is not None:
                if plot:
                    self._write_png_to_stdout (m)
                else :
                    self._write_to_stdout (m)
                return {'status': 'ok', 'execution_count': self.execution_count, 'payload': [],
                        'user_expressions': {}}
            r = self.get_sacprog_type(code)
            self.run_sacexp(code, r)

        return {'status': 'ok', 'execution_count': self.execution_count, 'payload': [], 'user_expressions': {}}
=======
            for action in self.actions:
                cres = action.check_input (code)
                if (cres['found']):
                    status = 'ok'
                    res = action.process_input (cres['code'])
                    if (res['failed']):
                        action.revert_input (code)
                        status = 'error'
                    elif (type(action).__name__ == 'SacExpr'):
                        action.revert_input (code)
                    if (res['stdout'] != ""):
                        self._write_to_stdout (res['stdout'])
                    if (res['stderr'] != ""):
                        self._write_to_stderr (res['stderr'])
                    break
            if ( not cres['found']): #we know that the Sac check has failed!
                status = 'error'
                self._write_to_stderr ("[SaC kernel] This is not an expression/statements/function or use/import/typedef\n"
                                       + self.sac_check['stderr'])
            self.sac_check = None

        return {'status': status, 'execution_count': self.execution_count, 'payload': [], 'user_expressions': {}}
>>>>>>> abd31d77

    def do_shutdown(self, restart):
        """Cleanup the created source code files and executables when shutting down the kernel"""
        self.cleanup_files()

    def get_sac_variables(self, variables):
        """Used to communicate with and send variables to the sac compiler"""
        msg = f"char msg[] = printf({variables})"
        c_code = f"{msg};\nFILE *process = popen(\"python3 ./kernel.py\",\"w\");\nif (process == NULL) return 1;\nfprintf(process, \"%s\\n\", \"msg\");\npclose(process);"
        
        self.run_sacexp(c_code, self.check_sacprog_type (c_code))
        for line in sys.stdin:
            return line

    """
    All functions associated with plotting via magic %plot

        TODO: plot_exp() Ugly to return -1 when an error occurs
    """
    def plot_exp(self, code):
        if importlib.util.find_spec('matplotlib') is None:
            self._write_to_stderr("[SaC kernel] Matplotlib lirary not found. Install library to enjoy fancy visualisations.")
            return -1
        try:
            variables = re.search("\((.+)\)(.*)\{", code[5:]) # Searches for (...){
            pltscrpt = (code.split(variables.group())[1])
            pltscrpt = pltscrpt[:len(pltscrpt)-1] # Remove '}'
            varls = variables.group(1).replace(" ", "").split(",")
        except:
            self._write_to_stderr("[SaC kernel] Incorrect syntax for %plot")
            return -1
        
        # get all the values from the variables
        sac_varls = self.get_sac_variables(varls)

        try:
            ldict = {}
            exec(pltscrpt,globals(),ldict)
            # self._write_to_stderr(ldict)
            fig = ldict['fig']
            # ax.set_xlabel(str(ldict))
        except Exception as e:
            fig, ax = plt.subplots() # No error is given at the return because fig is defined
            self._write_to_stderr("[Python]" + str(e))
        
        return self.to_png(fig)
    
    def to_png(self, fig):
        # Return a base64-encoded PNG from a matplotlib figure.
        imgdata = BytesIO()
        fig.savefig(imgdata, format='png')
        imgdata.seek(0)
        return urllib.parse.quote(base64.b64encode(imgdata.getvalue()))

    def _write_png_to_stdout(self, png):
        if png != -1:
            content = {
                'data': {'image/png': png},
                'metadata' : { 'image/png' : {'width': 600,'height': 400}}
            }
            self.send_response(self.iopub_socket,'display_data', content)


if __name__ == "__main__":
    from ipykernel.kernelapp import IPKernelApp
    IPKernelApp.launch_instance(kernel_class=SacKernel)<|MERGE_RESOLUTION|>--- conflicted
+++ resolved
@@ -516,80 +516,6 @@
         args = [self.sac2c_bin] + ['-o', binary_filename] + sac2cflags + [source_filename]
         return self.create_jupyter_subprocess(args)
 
-<<<<<<< HEAD
-    def export(self):
-        return "[SaC kernel] Not yet implemented"
-
-    #     return magics and a variable signaling %plot [...] was read
-    def check_magics (self, code):
-        if len (code) < 1:
-            return 0, False
-        l = code.strip()
-        if l == '%print':
-            return self.mk_sacprg ("/* your expression  */", 1), False
-        elif l == '%export':
-            return self.export(), False
-        elif l.startswith('%plot'):
-            return self.plot_exp(code), True 
-        elif l == '%flags':
-            return ' '.join (self.sac2c_flags), False
-        elif l.startswith ('%setflags'):
-            nl = shlex.split (l[len ('%setflags'):])
-            self.sac2c_flags = nl
-            return "setting flags to: {}".format (nl), False
-        elif l == '%help':
-            return """
-Currently the following commands are available:
-    %plot (<sac variables>) {<expression>}  -- plot given python matplotlib code.
-    %print                                  -- print the current program including
-                                               imports, functions and statements in the main.
-    %flags                                  -- print flags that are used when running sac2c.
-    %setflags <flags>                       -- reset sac2c flags to <flags>
-""", False
-        else:
-            return None, False
-    
-    def mk_sacprg (self, txt, r):
-
-        stmts = "\n".join (self.stmts)
-
-        funs = "\n\n".join (self.funs.values ())
-
-        uses = "\n".join (self.uses.values ())
-
-        imports = "\n".join (self.imports.values ())
-
-        typedefs = "\n".join (self.typedefs.values ())
-
-        if r == 1: # expr
-            stmts += "\n    StdIO::print ({});\n".format (txt)
-
-        elif r == 2: # stmt
-            stmts += txt
-
-        elif r == 3: # fundef
-            funs += txt
-
-        elif r == 4: # typedef
-            typedefs += txt
-
-        elif r == 5: # import
-            imports += txt
-
-        else: # use
-            uses += txt
-
-
-        prg = """\
-// use
-{}
-
-// import
-{}
-
-// typedef
-{}
-=======
     def create_binary (self, prg):
         with self.new_temp_file(suffix='.sac') as source_file:
             source_file.write(prg)
@@ -612,7 +538,6 @@
         p = self.create_jupyter_subprocess([self.binary])
         while p.poll() is None:
             p.write_contents()
->>>>>>> abd31d77
 
         p.wait_for_threads()
         p.write_contents()
@@ -625,69 +550,10 @@
         else:
             return {'failed':False, 'stdout': self.stdout, 'stderr': self.stderr }
 
-    def run_sacexp(self, code, r):
-        with self.new_temp_file(suffix='.sac') as source_file:
-            source_file.write(self.mk_sacprg (code, r["ret"]))
-            source_file.flush()
-            with self.new_temp_file(suffix='.exe') as binary_file:
-                p = self.compile_with_sac2c(source_file.name, binary_file.name)
-                while p.poll() is None:
-                    p.write_contents()
-                p.write_contents()
-                if p.returncode != 0:  # Compilation failed
-                    self._write_to_stderr(
-                            "[SaC kernel] sac2c exited with code {}, the executable will not be executed".format(
-                                    p.returncode))
-                    return {'status': 'error', 'execution_count': self.execution_count, 'payload': [],
-                            'user_expressions': {}}
-        p = self.create_jupyter_subprocess([binary_file.name]) # + magics['args'])
-        while p.poll() is None:
-            p.write_contents()
-        p.wait_for_threads()
-        p.write_contents()
-        if p.returncode != 0:
-            self._write_to_stderr("[SaC kernel] Executable exited with code {}".format(p.returncode))
-            return {'status': 'error', 'execution_count': self.execution_count, 'payload': [],
-                            'user_expressions': {}}
-        else:
-            if r["ret"] == 2: # stmts
-                self.stmts.append ("    "+code.replace ("\n", "\n    ")+"\n")
-            elif r["ret"] == 3: # funs
-                self.funs[r["symbol"]] = code
-            elif r["ret"] == 4: # typedef
-                self.typedefs[r["symbol"]] = code
-            elif r["ret"] == 5: # import
-                self.imports[r["symbol"]] = code
-            elif r["ret"] == 6: # use
-                self.uses[r["symbol"]] = code
-
-    def get_sacprog_type(self, code):
-        r = self.check_sacprog_type (code)
-        if r["status"] != "ok": # == -1:
-            self._write_to_stderr(
-                    "[SaC kernel] This is not an expression/statements/function or use/import/typedef\n"
-                    + r["stderr"])
-            return {'status': 'error', 'execution_count': self.execution_count, 'payload': [],
-                    'user_expressions': {}}
-        return r
-
     def do_execute(self, code, silent, store_history=True,
                    user_expressions=None, allow_stdin=False):
+
         if not silent:
-<<<<<<< HEAD
-            m, plot = self.check_magics (code)
-            if m is not None:
-                if plot:
-                    self._write_png_to_stdout (m)
-                else :
-                    self._write_to_stdout (m)
-                return {'status': 'ok', 'execution_count': self.execution_count, 'payload': [],
-                        'user_expressions': {}}
-            r = self.get_sacprog_type(code)
-            self.run_sacexp(code, r)
-
-        return {'status': 'ok', 'execution_count': self.execution_count, 'payload': [], 'user_expressions': {}}
-=======
             for action in self.actions:
                 cres = action.check_input (code)
                 if (cres['found']):
@@ -710,7 +576,6 @@
             self.sac_check = None
 
         return {'status': status, 'execution_count': self.execution_count, 'payload': [], 'user_expressions': {}}
->>>>>>> abd31d77
 
     def do_shutdown(self, restart):
         """Cleanup the created source code files and executables when shutting down the kernel"""
